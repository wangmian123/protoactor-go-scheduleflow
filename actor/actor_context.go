package actor

import (
	"context"
	"errors"
	"fmt"
	"sync/atomic"
	"time"

	"github.com/AsynkronIT/protoactor-go/log"
	"github.com/AsynkronIT/protoactor-go/metrics"
	"github.com/emirpasic/gods/stacks/linkedliststack"
	"go.opentelemetry.io/otel/attribute"
)

const (
	stateNone int32 = iota
	stateAlive
	stateRestarting
	stateStopping
	stateStopped
)

type actorContextExtras struct {
	children            PIDSet
	receiveTimeoutTimer *time.Timer
	rs                  *RestartStatistics
	stash               *linkedliststack.Stack
	watchers            PIDSet
	context             Context
}

func newActorContextExtras(context Context) *actorContextExtras {
	this := &actorContextExtras{
		context: context,
	}
	return this
}

func (ctxExt *actorContextExtras) restartStats() *RestartStatistics {
	// lazy initialize the child restart stats if this is the first time
	// further mutations are handled within "restart"
	if ctxExt.rs == nil {
		ctxExt.rs = NewRestartStatistics()
	}
	return ctxExt.rs
}

func (ctxExt *actorContextExtras) initReceiveTimeoutTimer(timer *time.Timer) {
	ctxExt.receiveTimeoutTimer = timer
}

func (ctxExt *actorContextExtras) resetReceiveTimeoutTimer(time time.Duration) {
	if ctxExt.receiveTimeoutTimer == nil {
		return
	}
	ctxExt.receiveTimeoutTimer.Reset(time)
}

func (ctxExt *actorContextExtras) stopReceiveTimeoutTimer() {
	if ctxExt.receiveTimeoutTimer == nil {
		return
	}
	ctxExt.receiveTimeoutTimer.Stop()
}

func (ctxExt *actorContextExtras) killReceiveTimeoutTimer() {
	if ctxExt.receiveTimeoutTimer == nil {
		return
	}
	ctxExt.receiveTimeoutTimer.Stop()
	ctxExt.receiveTimeoutTimer = nil
}

func (ctxExt *actorContextExtras) addChild(pid *PID) {
	ctxExt.children.Add(pid)
}

func (ctxExt *actorContextExtras) removeChild(pid *PID) {
	ctxExt.children.Remove(pid)
}

func (ctxExt *actorContextExtras) watch(watcher *PID) {
	ctxExt.watchers.Add(watcher)
}

func (ctxExt *actorContextExtras) unwatch(watcher *PID) {
	ctxExt.watchers.Remove(watcher)
}

type actorContext struct {
	actor             Actor
	actorSystem       *ActorSystem
	extras            *actorContextExtras
	props             *Props
	parent            *PID
	self              *PID
	receiveTimeout    time.Duration
	producer          Producer
	messageOrEnvelope interface{}
	state             int32
}

var (
	_ SenderContext   = &actorContext{}
	_ ReceiverContext = &actorContext{}
	_ SpawnerContext  = &actorContext{}
	_ basePart        = &actorContext{}
	_ stopperPart     = &actorContext{}
)

func newActorContext(actorSystem *ActorSystem, props *Props, parent *PID) *actorContext {
	this := &actorContext{
		parent:      parent,
		props:       props,
		actorSystem: actorSystem,
	}

	this.incarnateActor()
	return this
}

func (ctx *actorContext) ensureExtras() *actorContextExtras {
	if ctx.extras == nil {
		ctxd := Context(ctx)
		if ctx.props != nil && ctx.props.contextDecoratorChain != nil {
			ctxd = ctx.props.contextDecoratorChain(ctxd)
		}
		ctx.extras = newActorContextExtras(ctxd)
	}
	return ctx.extras
}

//
// Interface: Context
//

func (ctx *actorContext) ActorSystem() *ActorSystem {
	return ctx.actorSystem
}

func (ctx *actorContext) Parent() *PID {
	return ctx.parent
}

func (ctx *actorContext) Self() *PID {
	return ctx.self
}

func (ctx *actorContext) Sender() *PID {
	return UnwrapEnvelopeSender(ctx.messageOrEnvelope)
}

func (ctx *actorContext) Actor() Actor {
	return ctx.actor
}

func (ctx *actorContext) ReceiveTimeout() time.Duration {
	return ctx.receiveTimeout
}

func (ctx *actorContext) Children() []*PID {
	if ctx.extras == nil {
		return make([]*PID, 0)
	}

	return ctx.extras.children.Values()
}

func (ctx *actorContext) Respond(response interface{}) {
	// If the message is addressed to nil forward it to the dead letter channel
	if ctx.Sender() == nil {
		ctx.actorSystem.DeadLetter.SendUserMessage(nil, response)
		return
	}

	ctx.Send(ctx.Sender(), response)
}

func (ctx *actorContext) Stash() {
	extra := ctx.ensureExtras()
	if extra.stash == nil {
		extra.stash = linkedliststack.New()
	}
	extra.stash.Push(ctx.Message())
}

func (ctx *actorContext) Watch(who *PID) {
	who.sendSystemMessage(ctx.actorSystem, &Watch{
		Watcher: ctx.self,
	})
}

func (ctx *actorContext) Unwatch(who *PID) {
	who.sendSystemMessage(ctx.actorSystem, &Unwatch{
		Watcher: ctx.self,
	})
}

func (ctx *actorContext) SetReceiveTimeout(d time.Duration) {
	if d <= 0 {
		panic("Duration must be greater than zero")
	}

	if d == ctx.receiveTimeout {
		return
	}

	if d < time.Millisecond {
		// anything less than than 1 millisecond is set to zero
		d = 0
	}

	ctx.receiveTimeout = d

	ctx.ensureExtras()
	ctx.extras.stopReceiveTimeoutTimer()
	if d > 0 {
		if ctx.extras.receiveTimeoutTimer == nil {
			ctx.extras.initReceiveTimeoutTimer(time.AfterFunc(d, ctx.receiveTimeoutHandler))
		} else {
			ctx.extras.resetReceiveTimeoutTimer(d)
		}
	}
}

func (ctx *actorContext) CancelReceiveTimeout() {
	if ctx.extras == nil || ctx.extras.receiveTimeoutTimer == nil {
		return
	}

	ctx.extras.killReceiveTimeoutTimer()
	ctx.receiveTimeout = 0
}

func (ctx *actorContext) receiveTimeoutHandler() {
	if ctx.extras != nil && ctx.extras.receiveTimeoutTimer != nil {
		ctx.CancelReceiveTimeout()
		ctx.Send(ctx.self, receiveTimeoutMessage)
	}
}

func (ctx *actorContext) Forward(pid *PID) {
	if msg, ok := ctx.messageOrEnvelope.(SystemMessage); ok {
		// SystemMessage cannot be forwarded
		plog.Error("SystemMessage cannot be forwarded", log.Message(msg))
		return
	}
	ctx.sendUserMessage(pid, ctx.messageOrEnvelope)
}

func (ctx *actorContext) AwaitFuture(f *Future, cont func(res interface{}, err error)) {
	wrapper := func() {
		cont(f.result, f.err)
	}

	message := ctx.messageOrEnvelope
	// invoke the callback when the future completes
	f.continueWith(func(res interface{}, err error) {
		// send the wrapped callback as a continuation message to self
		ctx.self.sendSystemMessage(ctx.actorSystem, &continuation{
			f:       wrapper,
			message: message,
		})
	})
}

//
// Interface: sender
//

func (ctx *actorContext) Message() interface{} {
	return UnwrapEnvelopeMessage(ctx.messageOrEnvelope)
}

func (ctx *actorContext) MessageHeader() ReadonlyMessageHeader {
	return UnwrapEnvelopeHeader(ctx.messageOrEnvelope)
}

func (ctx *actorContext) Send(pid *PID, message interface{}) {
	ctx.sendUserMessage(pid, message)
}

func (ctx *actorContext) sendUserMessage(pid *PID, message interface{}) {
	if ctx.props.senderMiddlewareChain != nil {
		ctx.props.senderMiddlewareChain(ctx.ensureExtras().context, pid, WrapEnvelope(message))
	} else {
		pid.sendUserMessage(ctx.actorSystem, message)
	}
}

func (ctx *actorContext) Request(pid *PID, message interface{}) {
	env := &MessageEnvelope{
		Header:  nil,
		Message: message,
		Sender:  ctx.Self(),
	}

	ctx.sendUserMessage(pid, env)
}

func (ctx *actorContext) RequestWithCustomSender(pid *PID, message interface{}, sender *PID) {
	env := &MessageEnvelope{
		Header:  nil,
		Message: message,
		Sender:  sender,
	}
	ctx.sendUserMessage(pid, env)
}

func (ctx *actorContext) RequestFuture(pid *PID, message interface{}, timeout time.Duration) *Future {
	future := NewFuture(ctx.actorSystem, timeout)
	env := &MessageEnvelope{
		Header:  nil,
		Message: message,
		Sender:  future.PID(),
	}
	ctx.sendUserMessage(pid, env)

	return future
}

//
// Interface: receiver
//

func (ctx *actorContext) Receive(envelope *MessageEnvelope) {
	ctx.messageOrEnvelope = envelope
	ctx.defaultReceive()
	ctx.messageOrEnvelope = nil
}

func (ctx *actorContext) defaultReceive() {
	if _, ok := ctx.Message().(*PoisonPill); ok {
		ctx.Stop(ctx.self)
		return
	}

	// are we using decorators, if so, ensure it has been created
	if ctx.props.contextDecoratorChain != nil {
		ctx.actor.Receive(ctx.ensureExtras().context)
		return
	}

	ctx.actor.Receive(Context(ctx))
}

//
// Interface: spawner
//

func (ctx *actorContext) Spawn(props *Props) *PID {
	pid, err := ctx.SpawnNamed(props, ctx.actorSystem.ProcessRegistry.NextId())
	if err != nil {
		panic(err)
	}
	return pid
}

func (ctx *actorContext) SpawnPrefix(props *Props, prefix string) *PID {
	pid, err := ctx.SpawnNamed(props, prefix+ctx.actorSystem.ProcessRegistry.NextId())
	if err != nil {
		panic(err)
	}
	return pid
}

func (ctx *actorContext) SpawnNamed(props *Props, name string) (*PID, error) {
	if props.guardianStrategy != nil {
		panic(errors.New("props used to spawn child cannot have GuardianStrategy"))
	}

	var pid *PID
	var err error
	if ctx.props.spawnMiddlewareChain != nil {
		pid, err = ctx.props.spawnMiddlewareChain(ctx.actorSystem, ctx.self.Id+"/"+name, props, ctx)
	} else {
		pid, err = props.spawn(ctx.actorSystem, ctx.self.Id+"/"+name, ctx)
	}

	if err != nil {
		return pid, err
	}

	ctx.ensureExtras().addChild(pid)

	return pid, nil
}

//
// Interface: stopper
//

// Stop will stop actor immediately regardless of existing user messages in mailbox.
func (ctx *actorContext) Stop(pid *PID) {
	if ctx.actorSystem.Config.MetricsProvider != nil {
		metricsSystem, ok := ctx.actorSystem.Extensions.Get(extensionId).(*Metrics)
		if ok && metricsSystem.enabled {
			_ctx := context.Background()
			if instruments := metricsSystem.metrics.Get(metrics.InternalActorMetrics); instruments != nil {
				instruments.ActorStoppedCount.Add(_ctx, 1, metricsSystem.CommonLabels(ctx)...)
			}
		}
	}
	pid.ref(ctx.actorSystem).Stop(pid)
}

// StopFuture will stop actor immediately regardless of existing user messages in mailbox, and return its future.
func (ctx *actorContext) StopFuture(pid *PID) *Future {
	future := NewFuture(ctx.actorSystem, 10*time.Second)

	pid.sendSystemMessage(ctx.actorSystem, &Watch{Watcher: future.pid})
	ctx.Stop(pid)

	return future
}

// Poison will tell actor to stop after processing current user messages in mailbox.
func (ctx *actorContext) Poison(pid *PID) {
	pid.sendUserMessage(ctx.actorSystem, poisonPillMessage)
}

// PoisonFuture will tell actor to stop after processing current user messages in mailbox, and return its future.
func (ctx *actorContext) PoisonFuture(pid *PID) *Future {
	future := NewFuture(ctx.actorSystem, 10*time.Second)

	pid.sendSystemMessage(ctx.actorSystem, &Watch{Watcher: future.pid})
	ctx.Poison(pid)

	return future
}

//
// Interface: MessageInvoker
//

func (ctx *actorContext) InvokeUserMessage(md interface{}) {
	if atomic.LoadInt32(&ctx.state) == stateStopped {
		// already stopped
		return
	}

	influenceTimeout := true
	if ctx.receiveTimeout > 0 {
		_, influenceTimeout = md.(NotInfluenceReceiveTimeout)
		influenceTimeout = !influenceTimeout
		if influenceTimeout {
			ctx.extras.stopReceiveTimeoutTimer()
		}
	}

	t := time.Now()
	ctx.processMessage(md)

	delta := time.Since(t)
	systemMetrics, ok := ctx.actorSystem.Extensions.Get(extensionId).(*Metrics)
	if ok && systemMetrics.enabled {
		_ctx := context.Background()
		if instruments := systemMetrics.metrics.Get(metrics.InternalActorMetrics); instruments != nil {
			histoGram := instruments.ActorMessageReceiveHistogram
			labels := append(
				systemMetrics.CommonLabels(ctx),
				attribute.String("messagetype", fmt.Sprintf("%T", md)),
			)
			histoGram.Record(_ctx, delta.Seconds(), labels...)
		}
	}

	if ctx.receiveTimeout > 0 && influenceTimeout {
		ctx.extras.resetReceiveTimeoutTimer(ctx.receiveTimeout)
	}
}

func (ctx *actorContext) processMessage(m interface{}) {
	if ctx.props.receiverMiddlewareChain != nil {
		ctx.props.receiverMiddlewareChain(ctx.ensureExtras().context, WrapEnvelope(m))
		return
	}

	if ctx.props.contextDecoratorChain != nil {
		ctx.ensureExtras().context.Receive(WrapEnvelope(m))
		return
	}

	ctx.messageOrEnvelope = m
	ctx.defaultReceive()
	ctx.messageOrEnvelope = nil // release message
}

func (ctx *actorContext) incarnateActor() {
	atomic.StoreInt32(&ctx.state, stateAlive)
	ctx.actor = ctx.props.producer()

	metricsSystem, ok := ctx.actorSystem.Extensions.Get(extensionId).(*Metrics)
	if ok && metricsSystem.enabled {
		_ctx := context.Background()
		if instruments := metricsSystem.metrics.Get(metrics.InternalActorMetrics); instruments != nil {
			instruments.ActorSpawnCount.Add(_ctx, 1, metricsSystem.CommonLabels(ctx)...)
		}
	}
}

func (ctx *actorContext) InvokeSystemMessage(message interface{}) {
	switch msg := message.(type) {
	case *continuation:
		ctx.messageOrEnvelope = msg.message // apply the message that was present when we started the await
		msg.f()                             // invoke the continuation in the current actor context
		ctx.messageOrEnvelope = nil         // release the message
	case *Started:
		ctx.InvokeUserMessage(msg) // forward
	case *Watch:
		ctx.handleWatch(msg)
	case *Unwatch:
		ctx.handleUnwatch(msg)
	case *Stop:
		ctx.handleStop()
	case *Terminated:
		ctx.handleTerminated(msg)
	case *Failure:
		ctx.handleFailure(msg)
	case *Restart:
		ctx.handleRestart()
	default:
		plog.Error("unknown system message", log.Message(msg))
	}
}

func (ctx *actorContext) handleRootFailure(failure *Failure) {
	defaultSupervisionStrategy.HandleFailure(ctx.actorSystem, ctx, failure.Who, failure.RestartStats, failure.Reason, failure.Message)
}

func (ctx *actorContext) handleWatch(msg *Watch) {
	if atomic.LoadInt32(&ctx.state) >= stateStopping {
		msg.Watcher.sendSystemMessage(ctx.actorSystem, &Terminated{
			Who: ctx.self,
		})
	} else {
		ctx.ensureExtras().watch(msg.Watcher)
	}
}

func (ctx *actorContext) handleUnwatch(msg *Unwatch) {
	if ctx.extras == nil {
		return
	}
	ctx.extras.unwatch(msg.Watcher)
}

func (ctx *actorContext) handleRestart() {
	atomic.StoreInt32(&ctx.state, stateRestarting)
	ctx.InvokeUserMessage(restartingMessage)
	ctx.stopAllChildren()
	ctx.tryRestartOrTerminate()

	metricsSystem, ok := ctx.actorSystem.Extensions.Get(extensionId).(*Metrics)
	if ok && metricsSystem.enabled {
		_ctx := context.Background()
		if instruments := metricsSystem.metrics.Get(metrics.InternalActorMetrics); instruments != nil {
			instruments.ActorRestartedCount.Add(_ctx, 1, metricsSystem.CommonLabels(ctx)...)
		}
	}
}

// I am stopping
func (ctx *actorContext) handleStop() {
	if atomic.LoadInt32(&ctx.state) >= stateStopping {
		// already stopping or stopped
		return
	}

	atomic.StoreInt32(&ctx.state, stateStopping)

	ctx.InvokeUserMessage(stoppingMessage)
	ctx.stopAllChildren()
	ctx.tryRestartOrTerminate()
}

// child stopped, check if we can stop or restart (if needed)
func (ctx *actorContext) handleTerminated(msg *Terminated) {
	if ctx.extras != nil {
		ctx.extras.removeChild(msg.Who)
	}

	ctx.InvokeUserMessage(msg)
	ctx.tryRestartOrTerminate()
}

// offload the supervision completely to the supervisor strategy
func (ctx *actorContext) handleFailure(msg *Failure) {
	if strategy, ok := ctx.actor.(SupervisorStrategy); ok {
		strategy.HandleFailure(ctx.actorSystem, ctx, msg.Who, msg.RestartStats, msg.Reason, msg.Message)
		return
	}
	ctx.props.getSupervisor().HandleFailure(ctx.actorSystem, ctx, msg.Who, msg.RestartStats, msg.Reason, msg.Message)
}

func (ctx *actorContext) stopAllChildren() {
	if ctx.extras == nil {
		return
	}
	ctx.extras.children.ForEach(func(_ int, pid *PID) {
		ctx.Stop(pid)
	})
}

func (ctx *actorContext) tryRestartOrTerminate() {
	if ctx.extras != nil && !ctx.extras.children.Empty() {
		return
	}

	switch atomic.LoadInt32(&ctx.state) {
	case stateRestarting:
		ctx.CancelReceiveTimeout()
		ctx.restart()
	case stateStopping:
		ctx.CancelReceiveTimeout()
		ctx.finalizeStop()
	}
}

func (ctx *actorContext) restart() {
	ctx.incarnateActor()
	ctx.self.sendSystemMessage(ctx.actorSystem, resumeMailboxMessage)
	ctx.InvokeUserMessage(startedMessage)
	if ctx.extras != nil && ctx.extras.stash != nil {
		for !ctx.extras.stash.Empty() {
			msg, _ := ctx.extras.stash.Pop()
			ctx.InvokeUserMessage(msg)
		}
	}
}

func (ctx *actorContext) finalizeStop() {
	ctx.actorSystem.ProcessRegistry.Remove(ctx.self)
	ctx.InvokeUserMessage(stoppedMessage)
	otherStopped := &Terminated{Who: ctx.self}
	// Notify watchers
	if ctx.extras != nil {
		ctx.extras.watchers.ForEach(func(i int, pid *PID) {
			pid.sendSystemMessage(ctx.actorSystem, otherStopped)
		})
	}
	// Notify parent
	if ctx.parent != nil {
		ctx.parent.sendSystemMessage(ctx.actorSystem, otherStopped)
	}
	atomic.StoreInt32(&ctx.state, stateStopped)
}

//
// Interface: Supervisor
//

func (ctx *actorContext) EscalateFailure(reason interface{}, message interface{}) {
<<<<<<< HEAD
	//debug setting, allows to output supervision failures in console/error level
=======
	// debug setting, allows to output supervision failures in console/error level
>>>>>>> 916b1fe0
	if ctx.actorSystem.Config.DeveloperSupervisionLogging {
		fmt.Println("[Supervision] Actor:", ctx.self, " failed with message:", message, " exception:", reason)
		plog.Error("[Supervision]", log.Stringer("actor", ctx.self), log.Object("message", message), log.Object("exception", reason))
	}

	metricsSystem, ok := ctx.actorSystem.Extensions.Get(extensionId).(*Metrics)
	if ok && metricsSystem.enabled {
		_ctx := context.Background()
		if instruments := metricsSystem.metrics.Get(metrics.InternalActorMetrics); instruments != nil {
			instruments.ActorFailureCount.Add(_ctx, 1, metricsSystem.CommonLabels(ctx)...)
		}
	}

	failure := &Failure{Reason: reason, Who: ctx.self, RestartStats: ctx.ensureExtras().restartStats(), Message: message}
	ctx.self.sendSystemMessage(ctx.actorSystem, suspendMailboxMessage)
	if ctx.parent == nil {
		ctx.handleRootFailure(failure)
	} else {
		ctx.parent.sendSystemMessage(ctx.actorSystem, failure)
	}
}

func (ctx *actorContext) RestartChildren(pids ...*PID) {
	for _, pid := range pids {
		pid.sendSystemMessage(ctx.actorSystem, restartMessage)
	}
}

func (ctx *actorContext) StopChildren(pids ...*PID) {
	for _, pid := range pids {
		pid.sendSystemMessage(ctx.actorSystem, stopMessage)
	}
}

func (ctx *actorContext) ResumeChildren(pids ...*PID) {
	for _, pid := range pids {
		pid.sendSystemMessage(ctx.actorSystem, resumeMailboxMessage)
	}
}

//
// Miscellaneous
//

func (ctx *actorContext) GoString() string {
	return ctx.self.String()
}

func (ctx *actorContext) String() string {
	return ctx.self.String()
}<|MERGE_RESOLUTION|>--- conflicted
+++ resolved
@@ -652,11 +652,7 @@
 //
 
 func (ctx *actorContext) EscalateFailure(reason interface{}, message interface{}) {
-<<<<<<< HEAD
-	//debug setting, allows to output supervision failures in console/error level
-=======
 	// debug setting, allows to output supervision failures in console/error level
->>>>>>> 916b1fe0
 	if ctx.actorSystem.Config.DeveloperSupervisionLogging {
 		fmt.Println("[Supervision] Actor:", ctx.self, " failed with message:", message, " exception:", reason)
 		plog.Error("[Supervision]", log.Stringer("actor", ctx.self), log.Object("message", message), log.Object("exception", reason))
