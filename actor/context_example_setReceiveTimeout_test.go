--- conflicted
+++ resolved
@@ -33,17 +33,10 @@
 	wg := &sync.WaitGroup{}
 	wg.Add(1)
 
-<<<<<<< HEAD
-	rootContext := actor.EmptyRootContext()
-	pid := rootContext.Spawn(actor.PropsFromProducer(func() actor.Actor { return &setReceiveTimeoutActor{wg} }))
-
+	pid := actor.EmptyRootContext.Spawn(actor.PropsFromProducer(func() actor.Actor { return &setReceiveTimeoutActor{wg} }))
 	defer func() {
 		actor.EmptyRootContext.StopFuture(pid).Wait()
 	}()
-=======
-	pid := actor.EmptyRootContext.Spawn(actor.PropsFromProducer(func() actor.Actor { return &setReceiveTimeoutActor{wg} }))
-	defer pid.GracefulStop()
->>>>>>> 3d41da12
 
 	wg.Wait() // wait for the ReceiveTimeout message
 
