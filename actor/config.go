package actor

import (
	"fmt"
	"net/http"
	"time"

	"github.com/AsynkronIT/protoactor-go/log"
	"go.opentelemetry.io/otel/exporters/prometheus"
	"go.opentelemetry.io/otel/metric"
	"go.opentelemetry.io/otel/metric/global"
	"go.opentelemetry.io/otel/sdk/export/metric/aggregation"
	controller "go.opentelemetry.io/otel/sdk/metric/controller/basic"
	processor "go.opentelemetry.io/otel/sdk/metric/processor/basic"
	selector "go.opentelemetry.io/otel/sdk/metric/selector/simple"
)

type Config struct {
	DeadLetterThrottleInterval  time.Duration      //throttle deadletter logging after this interval
	DeadLetterThrottleCount     int32              //throttle deadletter logging after this count
	DeadLetterRequestLogging    bool               //do not log deadletters with sender
	DeveloperSupervisionLogging bool               //console log and promote supervision logs to Warning level
	DiagnosticsSerializer       func(Actor) string //extract diagnostics from actor and return as string
	MetricsProvider             metric.MeterProvider
}

func defaultConfig() Config {
	return Config{
		DeadLetterThrottleInterval:  time.Duration(0),
		DeadLetterThrottleCount:     0,
		DeadLetterRequestLogging:    true,
		DeveloperSupervisionLogging: false,
		DiagnosticsSerializer: func(actor Actor) string {
			return ""
		},
	}
}

<<<<<<< HEAD
type ConfigOption func(config Config) Config

func Configure(options ...ConfigOption) Config {
	config := defaultConfig()
	for _, option := range options {
		config = option(config)
	}
	return config
=======
func defaultPrometheusProvider(port int) metric.MeterProvider {

	config := prometheus.Config{}
	c := controller.New(
		processor.NewFactory(
			selector.NewWithInexpensiveDistribution(),
			aggregation.CumulativeTemporalitySelector(),
			processor.WithMemory(true),
		),
	)

	exporter, err := prometheus.New(config, c)
	if err != nil {
		err = fmt.Errorf("Failed to initialize prometheus exporter: %w", err)
		plog.Error(err.Error(), log.Error(err))
		return nil
	}

	provider := exporter.MeterProvider()
	global.SetMeterProvider(provider)

	http.HandleFunc("/", exporter.ServeHTTP)

	_port := fmt.Sprintf(":%d", port)
	go func() {
		_ = http.ListenAndServe(_port, nil)
	}()

	plog.Debug(fmt.Sprintf("Prometheus server running on %s", _port))
	return provider
}

func NewConfig() Config {
	return defaultActorSystemConfig()
>>>>>>> 1b4f4039
}

func WithDeadLetterThrottleInterval(duration time.Duration) ConfigOption {
	return func(config Config) Config {
		config.DeadLetterThrottleInterval = duration
		return config
	}
}

func WithDeadLetterThrottleCount(count int32) ConfigOption {
	return func(config Config) Config {
		config.DeadLetterThrottleCount = count
		return config
	}
}

func WithDeadLetterRequestLogging(enabled bool) ConfigOption {
	return func(config Config) Config {
		config.DeadLetterRequestLogging = enabled
		return config
	}
}

func WithDeveloperSupervisionLogging(enabled bool) ConfigOption {
	return func(config Config) Config {
		config.DeveloperSupervisionLogging = enabled
		return config
	}
}

<<<<<<< HEAD
func WithDiagnosticsSerializer(serializer func(Actor) string) ConfigOption {
	return func(config Config) Config {
		config.DiagnosticsSerializer = serializer
		return config
	}
=======
func (asc Config) WithDiagnosticsSerializer(serializer func(Actor) string) Config {
	asc.DiagnosticsSerializer = serializer
	return asc
}

func (asc Config) WithMetricProviders(provider metric.MeterProvider) Config {

	asc.MetricsProvider = provider
	return asc
}

func (asc Config) WithDefaultPrometheusProvider(port ...int) Config {

	_port := 2222
	if len(port) > 0 {
		_port = port[0]
	}
	return asc.WithMetricProviders(defaultPrometheusProvider(_port))
>>>>>>> 1b4f4039
}<|MERGE_RESOLUTION|>--- conflicted
+++ resolved
@@ -36,16 +36,6 @@
 	}
 }
 
-<<<<<<< HEAD
-type ConfigOption func(config Config) Config
-
-func Configure(options ...ConfigOption) Config {
-	config := defaultConfig()
-	for _, option := range options {
-		config = option(config)
-	}
-	return config
-=======
 func defaultPrometheusProvider(port int) metric.MeterProvider {
 
 	config := prometheus.Config{}
@@ -80,7 +70,14 @@
 
 func NewConfig() Config {
 	return defaultActorSystemConfig()
->>>>>>> 1b4f4039
+type ConfigOption func(config Config) Config
+
+func Configure(options ...ConfigOption) Config {
+	config := defaultConfig()
+	for _, option := range options {
+		config = option(config)
+	}
+	return config
 }
 
 func WithDeadLetterThrottleInterval(duration time.Duration) ConfigOption {
@@ -111,16 +108,11 @@
 	}
 }
 
-<<<<<<< HEAD
 func WithDiagnosticsSerializer(serializer func(Actor) string) ConfigOption {
 	return func(config Config) Config {
 		config.DiagnosticsSerializer = serializer
 		return config
 	}
-=======
-func (asc Config) WithDiagnosticsSerializer(serializer func(Actor) string) Config {
-	asc.DiagnosticsSerializer = serializer
-	return asc
 }
 
 func (asc Config) WithMetricProviders(provider metric.MeterProvider) Config {
@@ -136,5 +128,4 @@
 		_port = port[0]
 	}
 	return asc.WithMetricProviders(defaultPrometheusProvider(_port))
->>>>>>> 1b4f4039
 }